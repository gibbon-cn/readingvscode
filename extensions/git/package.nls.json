{
	"command.clone": "Clone",
	"command.init": "Initialize Repository",
	"command.refresh": "Refresh",
	"command.openChange": "Open Changes",
	"command.openFile": "Open File",
	"command.stage": "Stage Changes",
	"command.stageAll": "Stage All Changes",
	"command.stageSelectedRanges": "Stage Selected Ranges",
	"command.revertSelectedRanges": "Revert Selected Ranges",
	"command.unstage": "Unstage Changes",
	"command.unstageAll": "Unstage All Changes",
	"command.unstageSelectedRanges": "Unstage Selected Ranges",
	"command.clean": "Discard Changes",
	"command.cleanAll": "Discard All Changes",
	"command.commit": "Commit",
	"command.commitStaged": "Commit Staged",
	"command.commitStagedSigned": "Commit Staged (Signed Off)",
	"command.commitAll": "Commit All",
	"command.commitAllSigned": "Commit All (Signed Off)",
	"command.undoCommit": "Undo Last Commit",
	"command.checkout": "Checkout to...",
	"command.branch": "Create Branch...",
<<<<<<< HEAD
	"command.deleteBranch": "Delete Branch...",
=======
	"command.merge": "Merge Branch...",
>>>>>>> 89cd05f8
	"command.pull": "Pull",
	"command.pullRebase": "Pull (Rebase)",
	"command.push": "Push",
	"command.pushTo": "Push to...",
	"command.sync": "Sync",
	"command.publish": "Publish Branch",
	"command.showOutput": "Show Git Output",
	"command.ignore": "Ignore",
	"config.enabled": "Whether git is enabled",
	"config.path": "Path to the git executable",
	"config.autorefresh": "Whether auto refreshing is enabled",
	"config.autofetch": "Whether auto fetching is enabled",
	"config.enableLongCommitWarning": "Whether long commit messages should be warned about",
	"config.confirmSync": "Confirm before synchronizing git repositories",
	"config.countBadge": "Controls the git badge counter. `all` counts all changes. `tracked` counts only the tracked changes. `off` turns it off.",
	"config.checkoutType": "Controls what type of branches are listed when running `Checkout to...`. `all` shows all refs, `local` shows only the local branchs, `tags` shows only tags and `remote` shows only remote branches.",
	"config.ignoreLegacyWarning": "Ignores the legacy Git warning",
	"config.ignoreLimitWarning": "Ignores the warning when there are too many changes in a repository",
	"config.defaultCloneDirectory": "The default location where to clone a git repository",
	"config.enableSmartCommit": "Commit all changes when there are no staged changes."
}<|MERGE_RESOLUTION|>--- conflicted
+++ resolved
@@ -21,11 +21,8 @@
 	"command.undoCommit": "Undo Last Commit",
 	"command.checkout": "Checkout to...",
 	"command.branch": "Create Branch...",
-<<<<<<< HEAD
 	"command.deleteBranch": "Delete Branch...",
-=======
 	"command.merge": "Merge Branch...",
->>>>>>> 89cd05f8
 	"command.pull": "Pull",
 	"command.pullRebase": "Pull (Rebase)",
 	"command.push": "Push",
